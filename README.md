<img src="https://cdn.ellaisys.com/aws-cognito/banner.png" width="100%" alt="EllaiSys AWS Cloud Capability"/>

# Laravel Package to manage Web and API authentication with AWS Cognito
AWS Cognito package using the AWS SDK for PHP

![Latest Version on Packagist](https://img.shields.io/packagist/v/ellaisys/aws-cognito?style=flat-square)
![Release Date](https://img.shields.io/github/release-date/ellaisys/aws-cognito?style=flat-square)
![Total Downloads](https://img.shields.io/packagist/dt/ellaisys/aws-cognito?style=flat-square)
![](https://img.shields.io/github/stars/ellaisys/aws-cognito?style=flat-square)
![](https://img.shields.io/github/forks/ellaisys/aws-cognito?style=flat-square)
![APM](https://img.shields.io/packagist/l/ellaisys/aws-cognito?style=flat-square)

This package provides a simple way to use AWS Cognito authentication in Laravel for Web and API Auth Drivers.
The idea of this package, and some of the code, is based on the package from Pod-Point which you can find here: [Pod-Point/laravel-cognito-auth](https://github.com/Pod-Point/laravel-cognito-auth), [black-bits/laravel-cognito-auth](https://github.com/black-bits/laravel-cognito-auth) and [tymondesigns/jwt-auth](https://github.com/tymondesigns/jwt-auth).

**[DEMO Application](https://demo.ellaisys.com/cognito)**. You can try and register and login. For the first time, it will force the user to change password. The **[source code](https://github.com/ellaisys/demo_cognito_app)** of the demo application is also available of the GitHub.

We decided to use it and contribute it to the community as a package, that encourages standarised use and a RAD tool for authentication using AWS Cognito.

## Features
- [Registration and Confirmation E-Mail (Sign Up)](#registering-users)
- Forced password change at first login (configurable)
- [Login (Sign In)](#user-authentication)
- Remember Me Cookie
- Single Sign On
- Forgot Password (Resend - configurable)
- User Deletion
- Edit User Attributes
- Reset User Password
- Confirm Sign Up
- Easy API Token handling (uses the cache driver)
- DynamoDB support for Web Sessions and API Tokens (useful for server redundency OR multiple containers)
- Easy configuration of Token Expiry (Manage using the cognito console, no code or configurations needed)
- Support for App Client without Secret
- Support for Cognito Groups, including assigning a default group to a new user
- Session (Web) now has AccessToken and RefreshToken as part of the claim object
<<<<<<< HEAD
- Logout (Sign Out) - Remove access tokens from AWS
- MFA Implementation for Session and Token Guards **(NEW Feature)**
=======
- [Logout (Sign Out) - Remove access tokens from AWS](#signout-remove-access-token)
- [Forced Logout (Sign Out) - Revoke the RefreshToken from AWS **(NEW Feature)**](#signout-remove-access-token)
>>>>>>> c43ed3bf

## Compatability

|PHP Version|Support|
|-|-|
|7.4|Yes|
|8.0|Yes|
|8.1|Yes|

|Laravel Version|Support|
|-|-|
|7.x|Yes|
|8.x|Yes|
|9.x|Yes|

## Installation

You can install the package via composer.

```bash
composer require ellaisys/aws-cognito
```

#### Laravel 5.4 and before
Using a version prior to Laravel 5.5 you need to manually register the service provider.

```php
    // config/app.php
    'providers' => [
        ...
        Ellaisys\Cognito\Providers\AwsCognitoServiceProvider::class,
        
    ];
```

Next you can publish the config and the view.

```bash
    php artisan vendor:publish --provider="Ellaisys\Cognito\Providers\AwsCognitoServiceProvider"
```
Last but not least you want to change the auth driver. To do so got to your config\auth.php file and change it
to look the following:

```php
    'guards' => [
        'web' => [
            'driver' => 'cognito-session', // This line is important for using AWS Cognito as Web Driver
            'provider' => 'users',
        ],
        'api' => [
            'driver' => 'cognito-token', // This line is important for using AWS Cognito as API Driver
            'provider' => 'users',
        ],
    ],
```

## Cognito User Pool

In order to use AWS Cognito as authentication provider, you require a Cognito User Pool.

If you haven't created one already, go to your [Amazon management console](https://console.aws.amazon.com/cognito/home) and create a new user pool.

Next, generate an App Client. This will give you the App client id and the App client secret
you need for your `.env` file.

*IMPORTANT: Don't forget to activate the checkbox to Enable sign-in API for server-based Authentication.
The Auth Flow is called: ADMIN_USER_PASSWORD_AUTH (formerly ADMIN_NO_SRP_AUTH)*

### AWS IAM configuration

You also need a new **IAM Role** with the following Access Rights:

- AmazonCognitoDeveloperAuthenticatedIdentities
- AmazonCognitoPowerUser
- AmazonESCognitoAccess

From this IAM User you must use the **AWS_ACCESS_KEY_ID** and **AWS_SECRET_ACCESS_KEY** in the laravel environment file.

### Cognito API configuration

Add the following fields to your `.env` file and set the values according to your AWS settings:

```php
    # AWS configurations for cloud storage
    AWS_ACCESS_KEY_ID="Axxxxxxxxxxxxxxxxxxxxxxxx6"
    AWS_SECRET_ACCESS_KEY="mxxxxxxxxxxxxxxxxxxxxxxxxxxxxxxxxxxxxxxxxxxxxxxxx+"

    # AWS Cognito configurations
    AWS_COGNITO_CLIENT_ID="6xxxxxxxxxxxxxxxxxxxxxxxxr"
    AWS_COGNITO_CLIENT_SECRET="1xxxxxxxxxxxxxxxxxxxxxxxxxxxxxxxxxxxxxxxxxxxxxxxx1"
    AWS_COGNITO_USER_POOL_ID="xxxxxxxxxxxxxxxxx"
    AWS_COGNITO_REGION="xxxxxxxxxxx" //optional - default value is 'us-east-1'
    AWS_COGNITO_VERSION="latest" //optional - default value is 'latest'

```
For more details on how to find AWS_COGNITO_CLIENT_ID, AWS_COGNITO_CLIENT_SECRET and AWS_COGNITO_USER_POOL_ID for your application, please refer [COGNITOCONFIG File](COGNITOCONFIG.md)

### Importing existing users into the Cognito Pool

If you are already working on an existing project and want to integrate Cognito you have to [import a user csv file to your Cognito Pool](https://docs.aws.amazon.com/cognito/latest/developerguide/cognito-user-pools-using-import-tool.html).

## Usage

Our package is providing you 6 traits you can just add to your Auth Controllers to get our package running.

- Ellaisys\Cognito\Auth\AuthenticatesUsers
- Ellaisys\Cognito\Auth\RegistersUsers
- Ellaisys\Cognito\Auth\ResetsPasswords
- Ellaisys\Cognito\Auth\RespondsMFAChallenge
- Ellaisys\Cognito\Auth\SendsPasswordResetEmails
- Ellaisys\Cognito\Auth\VerifiesEmails


In the simplest way you just go through your Auth Controllers and change namespaces from the traits which are currently implemented from Laravel.

You can change structure to suit your needs. Please be aware of the @extend statement in the blade file to fit into your project structure.
At the current state you need to have those 4 form fields defined in here. Those are `token`, `email`, `password`, `password_confirmation`.

## Single Sign-On

With our package and AWS Cognito we provide you a simple way to use Single Sign-Ons.
For configuration options take a look at the config [cognito.php](/config/cognito.php).


When you want SSO enabled and a user tries to login into your application, the package checks if the user exists in your AWS Cognito pool. If the user exists, he will be created automatically in your database provided the `add_missing_local_user_sso` is to `true`, and is logged in simultaneously.

That's what we use the fields `sso_user_model` and `cognito_user_fields` for. In `sso_user_model` you define the class of your user model. In most cases this will simply be _App\User_.

With `cognito_user_fields` you can define the fields which should be stored in Cognito. Put attention here. If you define a field which you do not send with the Register Request this will throw you an InvalidUserFieldException and you won't be able to register.

Now that you have registered your users with their attributes in the AWS Cognito pool and your database and you want to attach a second app which should use the same pool. Well, that's actually pretty easy. You can use the API provisions that allows multiple projects to consume the same AWS Cognito pool.

*IMPORTANT: if your users table has a password field you are not going to need this anymore. What you want to do is set this field to be nullable, so that users can be created without passwords. From now on, Passwords are stored in Cognito.

Any additional registration data you have, for example `firstname`, `lastname` needs to be added in
[cognito.php](/config/cognito.php) cognito_user_fields config to be pushed to Cognito. Otherwise they are only stored locally
and are not available if you want to use Single Sign On's.*

## Forgot password with resend option

In case the user has not activated the account, AWS Cognito as a default feature does not allow user of use the forgot password feature. We have introduced the AWS documented feature that allows the password to be resent.

We have made this configurable for the developers so that they can use it as per the business requirement. The configuration takes a boolean value. Default is true (allows resend of forgot password)

```php

    AWS_COGNITO_ALLOW_FORGOT_PASSWORD_RESEND=true

```

## Middleware configuration for API Routes
In case you are using this library as API driver, you can register the middleware into the kernal.php in the $routeMiddleware

```php

    protected $routeMiddleware = [
        ...
        'aws-cognito' => \Ellaisys\Cognito\Http\Middleware\AwsCognitoAuthenticate::class
    ]

```

To use the middleware into the **Web routes**, you can use the std auth middleware as shown below

```php

    Route::middleware('auth')->get('user', 'NameOfTheController@functionName');

```

To use the middleware into the **API routes**, as shown below

```php

    Route::middleware('aws-cognito')->get('user', 'NameOfTheController@functionName');

```


## Registering Users

As a default, if you are registering a new user with Cognito, Cognito will send you an email during signUp that includes the username and temporary password for the users to verify themselves.

Using this library in conjunction with **AWS Lambda**, once can look to customize the email template and content. The email template can be text or html based. The Lambda code for not included in this code repository. You can create your own. Any object (array) that you pass to the registration method is transferred as is to the lambda function, we are not prescriptive about the attribute names.

We have made is very easy for anyone to use the default behaviour.

1. You don't need to create an extra field to store the verification token.
2. You don't have to bother about the Sessions or API tokens, they are managed for you. The session or token is managed via the standard mechanism of Laravel. You have the liberty to keep it where ever you want, no security loop holes.
3. If you use the trait provided by us 'Ellaisys\Cognito\Auth\RegistersUsers', the code will be limited to just a few lines
4. if you are using the Laravel scafolding, then make the password nullable in DB or drop it from schema. Passwords will be only managed by AWS Cognito.

```php
    use Ellaisys\Cognito\Auth\RegistersUsers;

    class UserController extends BaseController
    {
        use RegistersUsers;

        public function register(Request $request)
        {
            $validator = $request->validate([
                'name' => 'required|max:255',
                'email' => 'required|email|max:64|unique:users',
                'password' => 'sometimes|confirmed|min:6|max:64',
            ]);

            //Create credentials object
            $collection = collect($request->all());
            $data = $collection->only('name', 'email', 'password'); //passing 'password' is optional.

            //Register User in cognito
            if ($cognitoRegistered=$this->createCognitoUser($data)) {

                //If successful, create the user in local db
                User::create($collection->only('name', 'email'));
            } //End if

            //Redirect to view
            return view('login');
        }
    }

```

5. You don't need to turn off Cognito to send you emails. We rather propose the use of AWS Cognito or AWS SMS mailers, such that use credentials are always secure.

6. In case you want to suppress the mails to be sent to the new users, you can configure the parameter given below to skip welcome mails to new user registration. Default configuration shall send the welcome email.

```php

    AWS_COGNITO_NEW_USER_MESSAGE_ACTION="SUPPRESS"

```

7. The configuration given below allows the new user's email address to be auto marked as verified. The default configuration

```php

    AWS_COGNITO_FORCE_NEW_USER_EMAIL_VERIFIED=false

```

8. To assign a default group to a new user when registering set a name of the user group as per the configuration done via AWS Cognito Management Console. The default value is set to null.

```php

    AWS_COGNITO_DEFAULT_USER_GROUP="Customers"

```

## User Authentication

We have provided you with a useful trait that make the authentication very simple (with Web or API routes). You don't have to worry about any additional code to manage sessions and token (for API).

The trait takes in some additional parameters, refer below the function signature of the trait. Note that the function takes the object of **Illuminate\Support\Collection** instead of **Illuminate\Http\Request**. This will allow you to use this function in any tier of the code.

Also, the 'guard' name reference is passed, so that you can reuse the function for multiple guard drivers in your project. The function has the capability to handle the Session and Token Guards with multiple drivers and providers as defined in /config/auth.php

```php

    namespace Ellaisys\Cognito\Auth;

    protected function attemptLogin (
        Collection $request, string $guard='web', 
        string $paramUsername='email', string $paramPassword='password', 
        bool $isJsonResponse=false
    ) {
        ...
        ...


        ...
    }

```

In case you want to use this trait for Web login, you can write the code as shown below in the AuthController.php

```php

    namespace App\Http\Controllers;

    ...

    use Ellaisys\Cognito\AwsCognitoClaim;
    use Ellaisys\Cognito\Auth\AuthenticatesUsers as CognitoAuthenticatesUsers;

    class AuthController extends Controller
    {
        use CognitoAuthenticatesUsers;

        /**
         * Authenticate User
         * 
         * @throws \HttpException
         * 
         * @return mixed
         */
        public function login(\Illuminate\Http\Request $request)
        {
            ...

            //Convert request to collection
            $collection = collect($request->all());

            //Authenticate with Cognito Package Trait (with 'web' as the auth guard)
            if ($response = $this->attemptLogin($collection, 'web')) {
                if ($response===true) {
                    return redirect(route('home'))->with('success', true);
                } else if ($response===false) {
                    // If the login attempt was unsuccessful you may increment the number of attempts
                    // to login and redirect the user back to the login form. Of course, when this
                    // user surpasses their maximum number of attempts they will get locked out.
                    //
                    //$this->incrementLoginAttempts($request);
                    //
                    //$this->sendFailedLoginResponse($collection, null);
                } else {
                    return $response;
                } //End if
            } //End if

        } //Function ends

        ...
    } //Class ends

```

In case you want to use this trait for API based login, you can write the code as shown below in the AuthApiController.php

```php

    namespace App\Api\Controller;

    ...

    use Ellaisys\Cognito\AwsCognitoClaim;
    use Ellaisys\Cognito\Auth\AuthenticatesUsers as CognitoAuthenticatesUsers;

    class AuthApiController extends Controller
    {
        use CognitoAuthenticatesUsers;

        /**
         * Authenticate User
         * 
         * @throws \HttpException
         * 
         * @return mixed
         */
        public function login(\Illuminate\Http\Request $request)
        {
            ...

            //Convert request to collection
            $collection = collect($request->all());

            //Authenticate with Cognito Package Trait (with 'api' as the auth guard)
            if ($claim = $this->attemptLogin($collection, 'api', 'username', 'password', true)) {
                if ($claim instanceof AwsCognitoClaim) {
                    return $claim->getData();
                } else {
                    return response()->json(['status' => 'error', 'message' => $claim], 400);
                } //End if
            } //End if

        } //Function ends


        ...
    } //Class ends

```

## Signout (Remove Access Token)

The logout methods are now part of the guard implementations, the logout method removes the access-tokens from AWS and also removes from Application Storage managed by this library. Just calling the auth guard logout method will be sufficient. You can implement it into the routes or controller based on your development preference.

The logout method now takes an **optional** boolean parameter (true) to revoke RefreshToken. The default value is (false) and that will persist the Refresh Token with AWS Cognito.

```php

   ...

   Auth::guard('api')->logout();


   ...

   Auth::guard('api')->logout(true); //Revoke the Refresh Token.

```


## Refresh Token

You can use this trait for API to generate new token

```php

    namespace App\Api\Controller;

    ...

    use Ellaisys\Cognito\AwsCognitoClaim;
    use Ellaisys\Cognito\Auth\RefreshToken;

    class AuthApiController extends Controller
    {
        use RefreshToken;

        /**
         * Generate a new token using refresh token.
         * 
         * @throws \HttpException
         * 
         * @return mixed
         */
        public function refreshToken(\Illuminate\Http\Request $request)
        {
            ...

            $validator = $request->validate([
                'email' => 'required|email',
                'refresh_token' => 'required'
            ]);
            
            try {
                if ($claim = $this->refresh($request, 'email', 'refresh_token')) {
                    if ($claim instanceof AwsCognitoClaim) {
                        return $claim->getData();
                    } else {
                        if ($claim->getData()->error == 'cognito.validation.invalid_username') {
                            return response()->json(['status' => 'error', 'message' => $claim->getData()], 400);
                        } //End if
                    } //End if
                } //End if
            } catch (CognitoIdentityProviderException $exception) {
                return response()->json(['status' => 'error', 'message' => 'Invalid refresh token.'], 400);
            }

        } //Function ends


        ...
    } //Class ends

```


## Delete User

If you want to give your users the ability to delete themselves from your app you can use our deleteUser function
from the CognitoClient.

To delete the user you should call deleteUser and pass the email of the user as a parameter to it.
After the user has been deleted in your cognito pool, delete your user from your database too.

```php
        $cognitoClient->deleteUser($user->email);
        $user->delete();
```

We have implemented a new config option `delete_user`, which you can access through `AWS_COGNITO_DELETE_USER` env var.
If you set this config to true, the user is deleted in the Cognito pool. If it is set to false, it will stay registered.
Per default this option is set to false. If you want this behaviour you should set USE_SSO to true to let the user
restore themselves after a successful login.

To access our CognitoClient you can simply pass it as a parameter to your Controller Action where you want to perform
the deletion.

```php
    public function deleteUser(Request $request, AwsCognitoClient $client)
```

Laravel will take care of the dependency injection by itself.

```
    IMPORTANT: You want to secure this action by maybe security questions, a second delete password or by confirming 
    the email address.
```

## Storing Web Sessions or API Tokens in DynamoDB (Useful for multiserver/container implementation)

If you have a deployment architecture, that involves multiple servers and you want to maintain the web sessions or API tokens across the servers, you can use the AWS DynamoDB. The library is capable of handling the DynamoDB with ease. All that you need to do is create the table in AWS DynamoDB and change a few configurations.

### Creating a new table in AWS DynamoDB
1. Go to the AWS Console and create a new table.
2. Enter the unique table name as per your preferences.
3. The primary key (or partition key) should be **key** of type **string**
4. Use default settings and click the **Create** button

### Update the .env file for Dynamo DB configurations
Add/Edit the following fields to your `.env` file and set the values according to your AWS settings:

```php

    # Cache Configuration
    CACHE_DRIVER="dynamodb"
    DYNAMODB_CACHE_TABLE="table-name-of-your-choice" //This should match the table name provided above

    # Session Configuration
    SESSION_DRIVER="dynamodb"
    SESSION_LIFETIME=120
    SESSION_DOMAIN="set-your-domain-name" //The domain name can be as per your preference
    SESSION_SECURE_COOKIE=true

    # DynamoDB Configuration
    DYNAMODB_ENDPOINT="https://dynamodb.us-west-2.amazonaws.com" // You can change the endpoint based of different regions

```

Refer the [AWS DynamoDB Documentation](https://docs.aws.amazon.com/general/latest/gr/ddb.html) and refer the endpoints provided in **Service endpoints** section.

Update the DynamoDB table for the TTL columns as **expires_at**


## Automatic User Password update for API usage (for New Cognito Users)

In case of the new cognito users, the AWS SDK will send a session key and the user is expected to change the password, in a forced mode. Make sure you force the users to change the password for the first login by new cognito user.

However, if you have an API based implementation, and want to automatically authenticate the user without forcing the password change, you may do that with below setting fields to your `.env` file

```php

    AWS_COGNITO_FORCE_PASSWORD_CHANGE_API=false     //Make true for forcing password change
    AWS_COGNITO_FORCE_PASSWORD_AUTO_UPDATE_API=true //Make false for stopping auto password change

```

## Support for App Client without Secret enabled

The library now supports where the AWS configuration of App Client with the Client Secret set to disabled. Use the below configuration into the environment file to enable/disable this. The default is marked as enable (i.e. we expect the App Client Secret to be enabled in AWS Cognito configuration)

```php

   AWS_COGNITO_CLIENT_SECRET_ALLOW=false

```

## Changelog

Please see [CHANGELOG](CHANGELOG.md) for more information on what has changed recently.

## Security

If you discover any security related issues, please email [support@ellaisys.com](mailto:support@ellaisys.com) and also add it to the issue tracker.

## Roadmap

https://github.com/ellaisys/aws-cognito/wiki/RoadMap

## How to contribute

- Star this project on GitHub.
- Report bugs or suggest features by creating new issues or adding comments to issues
- Submit pull requests
- Spread the word by blogging about SimplCommerce or sharing it on social networks
- Donate to us

## Credits & Contributors

This project exists thanks to all the people who contribute.

- [EllaiSys Team](https://github.com/ellaisys)
- [GitHub Contributors](https://github.com/ellaisys/aws-cognito/graphs/contributors)

## Support us

EllaiSys was a web and consulting agency specialized in Cloud Computing (AWS and Azure), DevOps, and Product Engneering. We closed our professional services offerings from Oct 2021, however the team continues to support the open source projects as our commitment towards the community. Anyone interested to support the development is welcome.

## License

The MIT License (MIT). Please see [License File](LICENSE.md) for more information.

## Disclaimer
_This package is currently in production ready mode with already a few implementations done. We would be happy to hear from you, about the defects or new feature enhancements. However, this being a free support, we would not be able to commit to support SLAs or timelines._<|MERGE_RESOLUTION|>--- conflicted
+++ resolved
@@ -34,13 +34,9 @@
 - Support for App Client without Secret
 - Support for Cognito Groups, including assigning a default group to a new user
 - Session (Web) now has AccessToken and RefreshToken as part of the claim object
-<<<<<<< HEAD
-- Logout (Sign Out) - Remove access tokens from AWS
+- [Logout (Sign Out) - Remove access tokens from AWS](#signout-remove-access-token)
+- [Forced Logout (Sign Out) - Revoke the RefreshToken from AWS](#signout-remove-access-token)
 - MFA Implementation for Session and Token Guards **(NEW Feature)**
-=======
-- [Logout (Sign Out) - Remove access tokens from AWS](#signout-remove-access-token)
-- [Forced Logout (Sign Out) - Revoke the RefreshToken from AWS **(NEW Feature)**](#signout-remove-access-token)
->>>>>>> c43ed3bf
 
 ## Compatability
 
