--- conflicted
+++ resolved
@@ -6,23 +6,9 @@
 use Throwable;
 
 use Symfony\Component\HttpKernel\Exception\HttpException;
-use Aws\CognitoIdentityProvider\Exception\CognitoIdentityProviderException;
 
 class AwsCognitoException extends HttpException
 {
-<<<<<<< HEAD
-
-    public function __construct(string $message = 'AWS Cognito Error', \Throwable $previous = null, int $code = 0, array $headers = [])
-    {
-        //previous is the exception thrown by AWS Cognito
-        if ($previous instanceof CognitoIdentityProviderException) {
-            $message = $previous->getAwsErrorMessage();
-            $code = $previous->getStatusCode();
-        } //End if
-
-        parent::__construct(400, $message, $previous, $headers, $code);
-    } //Function ends
-=======
     /**
      * Create a new exception instance.
      *
@@ -37,6 +23,5 @@
     {
         parent::__construct(400, $message, $previous, $headers, $code);
     }
->>>>>>> bd69e747
     
 } //Class ends