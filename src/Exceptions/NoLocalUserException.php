--- conflicted
+++ resolved
@@ -9,12 +9,6 @@
 
 class NoLocalUserException extends HttpException
 {
-<<<<<<< HEAD
-
-    public function __construct(string $message = 'User missing in local DB', \Throwable $previous = null, int $code = 0, array $headers = [])
-    {
-        parent::__construct(400, $message, $previous, $headers, $code);
-=======
     /**
      * Create a new exception instance.
      *
@@ -28,6 +22,5 @@
     public function __construct(string $message = 'User does not exist locally.', Throwable $previous = null, int $code = 0, array $headers = [])
     {
         parent::__construct(401, $message, $previous, $headers, $code);
->>>>>>> bd69e747
     }
 } //Class ends