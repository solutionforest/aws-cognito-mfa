<?php

/*
 * This file is part of AWS Cognito Auth solution.
 *
 * (c) EllaiSys <support@ellaisys.com>
 *
 * For the full copyright and license information, please view the LICENSE
 * file that was distributed with this source code.
 */

namespace Ellaisys\Cognito\Guards;

use Aws\Result as AwsResult;

use Illuminate\Support\Facades\Log;

use Illuminate\Auth\SessionGuard;
use Illuminate\Contracts\Auth\Authenticatable;
use Illuminate\Contracts\Auth\StatefulGuard;
use Illuminate\Contracts\Auth\UserProvider;
use Illuminate\Contracts\Session\Session;
use Symfony\Component\HttpFoundation\Request;

use Illuminate\Database\Eloquent\Model;

use Ellaisys\Cognito\AwsCognitoClient;
use Ellaisys\Cognito\AwsCognitoClaim;

use Exception;
use Ellaisys\Cognito\Exceptions\AwsCognitoException;
use Ellaisys\Cognito\Exceptions\NoLocalUserException;
use Ellaisys\Cognito\Exceptions\InvalidUserModelException;
use Aws\CognitoIdentityProvider\Exception\CognitoIdentityProviderException;

class CognitoSessionGuard extends SessionGuard implements StatefulGuard
{

    /**
     * Username key
     * 
     * @var  \string  
     */
    protected $keyUsername;


    /**
     * @var AwsCognitoClient
     */
    protected $client;


    /**
     * @var Authentication Challenge
     */
    protected $challengeName;


    /**
     * @var AwsResult
     */
    protected $awsResult;


    /**
     * CognitoSessionGuard constructor.
     * 
     * @param string $name
     * @param AwsCognitoClient $client
     * @param UserProvider $provider
     * @param Session $session
     * @param null|Request $request

     */
    public function __construct(
        string $name,
        AwsCognitoClient $client,
        UserProvider $provider,
        Session $session,
        ?Request $request = null,
        string $keyUsername = 'email'
    ) {
        $this->client = $client;
        $this->awsResult = null;
        $this->keyUsername = $keyUsername;

        parent::__construct($name, $provider, $session, $request);
    }


    /**
     * @param mixed $user
     * @param array $credentials
     * @return bool
     * @throws InvalidUserModelException
     */
    protected function hasValidCredentials($user, $credentials)
    {
        $result = $this->client->authenticate($credentials['email'], $credentials['password']);

        if (!empty($result) && $result instanceof AwsResult) {
            //Set value into global param
            $this->awsResult = $result;

            if (isset($result['ChallengeName']) && 
                in_array($result['ChallengeName'], config('cognito.forced_challenge_names'))) 
            {
                $this->challengeName = $result['ChallengeName'];
            } //End if

            return ($user instanceof Authenticatable);
        } //End if

        return false;
    } //Function ends


    /**
     * Attempt to authenticate an existing user using the credentials
     * using Cognito
     *
     * @param  array  $credentials
     * @param  bool   $remember
     * @throws
     * @return bool
     */
    public function attempt(array $credentials = [], $remember = false)
    {
        try {
            //Fire event for authenticating
            $this->fireAttemptEvent($credentials, $remember);

            //Get user from presisting store
            $this->lastAttempted = $user = $this->provider->retrieveByCredentials($credentials);

            //Check if the user exists in local data store
            if (!($user instanceof Authenticatable)) {
                throw new NoLocalUserException();
            } //End if

            //Authenticate with cognito
            if ($this->hasValidCredentials($user, $credentials)) {
                $this->login($user, $remember);

                //Fire successful attempt
                $this->fireValidatedEvent($user);
                $this->fireAuthenticatedEvent($user);

                if ((!empty($this->challengeName)) && config('cognito.force_password_change_web')) {
                    switch ($this->challengeName) {
                        case AwsCognitoClient::NEW_PASSWORD_CHALLENGE:
                        case AwsCognitoClient::RESET_REQUIRED_PASSWORD:

                            return redirect(route(config('cognito.force_redirect_route_name')))
                                ->with('success', true)
                                ->with('force', true)
                                ->with('messaage', $this->challengeName);
                            break;
                        
                        default:
                            return true;
                            break;
                    } //End switch
                } //End if

                //Create Claim for confirmed users and store into session
                if (!empty($this->awsResult)) {
                    //Create claim token
                    $claim = new AwsCognitoClaim($this->awsResult, $user, $credentials[$this->keyUsername]);

                    //Get Session and store details
                    $session = $this->getSession();
                    $session->put('claim', json_decode(json_encode($claim), true));
                } //End if 

                return true;
            } //End if

            //Fire failed attempt
            $this->fireFailedEvent($user, $credentials);

            return false;
        } catch (NoLocalUserException $e) {
            Log::error('CognitoSessionGuard:attempt:NoLocalUserException:'.$e->getMessage());

            //Fire failed attempt
            $this->fireFailedEvent($user, $credentials);

            throw $e;
        } catch (CognitoIdentityProviderException $e) {
            Log::error('CognitoSessionGuard:attempt:CognitoIdentityProviderException:'.$e->getAwsErrorCode());

            //Fire failed attempt
            $this->fireFailedEvent($user, $credentials);

            //Set proper route
            if (!empty($e->getAwsErrorCode())) {
                switch ($e->getAwsErrorCode()) {
                    case 'PasswordResetRequiredException':
                        return redirect(route('cognito.form.reset.password.code'))
                            ->with('success', false)
                            ->with('force', true)
                            ->with('messaage', $e->getAwsErrorMessage())
                            ->with('aws_error_code', $e->getAwsErrorCode())
                            ->with('aws_error_message', $e->getAwsErrorMessage());
                        break;
                    
                    default:
                        throw $e;
                        break;
                } //End switch
            } //End if

            return $e->getAwsErrorCode();
        } catch (AwsCognitoException $e) {
            Log::error('CognitoSessionGuard:attempt:AwsCognitoException:'.$e->getMessage());

            //Fire failed attempt
            $this->fireFailedEvent($user, $credentials);

            throw $e;
        } catch (Exception $e) {
            Log::error('CognitoSessionGuard:attempt:Exception:'.$e->getMessage());

            //Fire failed attempt
            $this->fireFailedEvent($user, $credentials);

            return false;
        } //Try-catch ends
    } //Function ends


    /**
     * Logout the user, thus invalidating the token.
     *
     * @param  bool  $forceForever
     *
     * @return void
     */
    public function logout($forceForever = false, $allDevices = false)
    {
        $this->invalidate($forceForever, $allDevices);
        $this->user = null;
    } //Function ends


    /**
     * Invalidate the token.
     *
     * @param  bool  $forceForever
     *
     * @return \Ellaisys\Cognito\AwsCognito
     */
    public function invalidate($forceForever = false, $allDevices = false)
    {
        try {
            //Get authentication token from session
            $session = $this->getSession();
            $claim = $session->has('claim')?$session->get('claim'):null;
            $accessToken = (!empty($claim))?$claim['token']:null;

<<<<<<< HEAD
=======
            //Check if the token is empty
>>>>>>> 2f9c8fdf
            if (!empty($accessToken)) {
                //Revoke the token from AWS Cognito
                if ($this->client->signOut($accessToken)) {

<<<<<<< HEAD
                    //Global logout and invalidate the Refresh Token 
                    if ($allDevices) {
                        //Get claim data
                        $dataClaim = (!empty($claim))?$claim['data']:null;
                        if ($dataClaim) {
                            //Retrive the Refresh Token from the claim
                            $refreshToken = $dataClaim['RefreshToken'];

                            //Invalidate the Refresh Token
                            $this->client->revokeToken($refreshToken);
                        } //End if
                    } //End if

                    //Remove the token from application storage
                    return $session->invalidate();
                } //End if
=======
                    //Remove the token from application storage
                    return $session->invalidate();
                } //End if                
>>>>>>> 2f9c8fdf
            } else {
                //Remove the token from application storage
                return $session->invalidate();
            } //End if

        } catch (Exception $e) {
            throw $e;
        } //try-catch ends
    } //Function ends
    
} //Class ends<|MERGE_RESOLUTION|>--- conflicted
+++ resolved
@@ -259,15 +259,11 @@
             $claim = $session->has('claim')?$session->get('claim'):null;
             $accessToken = (!empty($claim))?$claim['token']:null;
 
-<<<<<<< HEAD
-=======
             //Check if the token is empty
->>>>>>> 2f9c8fdf
             if (!empty($accessToken)) {
                 //Revoke the token from AWS Cognito
                 if ($this->client->signOut($accessToken)) {
 
-<<<<<<< HEAD
                     //Global logout and invalidate the Refresh Token 
                     if ($allDevices) {
                         //Get claim data
@@ -283,17 +279,14 @@
 
                     //Remove the token from application storage
                     return $session->invalidate();
-                } //End if
-=======
+                } else {
                     //Remove the token from application storage
                     return $session->invalidate();
                 } //End if                
->>>>>>> 2f9c8fdf
             } else {
                 //Remove the token from application storage
                 return $session->invalidate();
             } //End if
-
         } catch (Exception $e) {
             throw $e;
         } //try-catch ends
