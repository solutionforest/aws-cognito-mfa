<?php

/*
 * This file is part of AWS Cognito Auth solution.
 *
 * (c) EllaiSys <support@ellaisys.com>
 *
 * For the full copyright and license information, please view the LICENSE
 * file that was distributed with this source code.
 */

namespace Ellaisys\Cognito\Guards;

use Aws\Result as AwsResult;

use Illuminate\Support\Collection;
use Illuminate\Support\Facades\Log;

use Illuminate\Auth\SessionGuard;
use Illuminate\Contracts\Auth\Authenticatable;
use Illuminate\Contracts\Auth\StatefulGuard;
use Illuminate\Contracts\Auth\UserProvider;
use Illuminate\Contracts\Session\Session;
use Symfony\Component\HttpFoundation\Request;

use Illuminate\Database\Eloquent\Model;


use Ellaisys\Cognito\AwsCognito;
use Ellaisys\Cognito\AwsCognitoClient;
use Ellaisys\Cognito\AwsCognitoClaim;

use Ellaisys\Cognito\Guards\Traits\BaseCognitoGuard;
use Ellaisys\Cognito\Guards\Traits\CognitoMFA;

use Exception;
use Ellaisys\Cognito\Exceptions\AwsCognitoException;
use Ellaisys\Cognito\Exceptions\NoLocalUserException;
use Ellaisys\Cognito\Exceptions\InvalidUserModelException;
use Ellaisys\Cognito\Exceptions\DBConnectionException;
use Symfony\Component\HttpKernel\Exception\HttpException;
use Aws\CognitoIdentityProvider\Exception\CognitoIdentityProviderException;

class CognitoSessionGuard extends SessionGuard implements StatefulGuard
{

    use BaseCognitoGuard, CognitoMFA;

    /**
     * Username key
     *
     * @var  \string
     */
    protected $keyUsername;


    /**
     * @var AwsCognitoClient
     */
    protected $client;


    /**
     * The AwsCognito instance.
     *
     * @var \Ellaisys\Cognito\AwsCognito
     */
    protected $cognito;
    

    /**
     * The AwsCognito Claim token
     *
     * @var \Ellaisys\Cognito\AwsCognitoClaim|null
     */
    protected $claim;


    /**
     * @var Authentication Challenge
     */
    protected $challengeName;


    /**
     * @var AwsResult
     */
    protected $awsResult;


    /**
     * @var Challenge Data based on the challenge
     */
    protected $challengeData;


    /**
     * CognitoSessionGuard constructor.
     *
     * @param string $name
     * @param AwsCognitoClient $client
     * @param UserProvider $provider
     * @param Session $session
     * @param Request $request

     */
    public function __construct(
        string $name,
        AwsCognito $cognito,
        AwsCognitoClient $client,
        UserProvider $provider,
        Session $session,
        Request $request,
        string $keyUsername = 'email'
    ) {
        $this->cognito = $cognito;
        $this->client = $client;
        $this->awsResult = null;
        $this->keyUsername = $keyUsername;

        parent::__construct($name, $provider, $session, $request);
    }


    /**
<<<<<<< HEAD
     * @param mixed $user
     * @param array $credentials
     * @return bool
     * @throws InvalidUserModelException
     */
    protected function hasValidCredentials($user, $credentials)
    {
        $result = $this->client->authenticate($credentials['email'], $credentials['password']);

        if (!empty($result) && $result instanceof AwsResult) {
            //Set value into class param
            $this->awsResult = $result;

            //Check in case of any challenge
            if (isset($result['ChallengeName'])) {

                //Set challenge into class param
                $this->challengeName = $result['ChallengeName'];
                switch ($result['ChallengeName']) {
                    case 'SOFTWARE_TOKEN_MFA':
                        $this->challengeData = [
                            'status' => $result['ChallengeName'],
                            'session_token' => $result['Session'],
                            'username' => $credentials[$this->keyUsername],
                            'user' => serialize($user)
                        ];
                        break;

                    case 'SMS_MFA':
                        $this->challengeData = [
                            'status' => $result['ChallengeName'],
                            'session_token' => $result['Session'],
                            'challenge_params' => $result['ChallengeParameters'],
                            'username' => $credentials[$this->keyUsername],
                            'user' => serialize($user)
                        ];
                        break;

                    default:
                        if (in_array($result['ChallengeName'], config('cognito.forced_challenge_names'))) {
                            $this->challengeName = $result['ChallengeName'];
                        } //End if
                        break;
                } //End switch
            } //End if

            return ($user instanceof Authenticatable)?true:false;
        } //End if

        return false;
    } //Function ends


    /**
=======
>>>>>>> d365ac4d
     * Attempt to authenticate an existing user using the credentials
     * using Cognito
     *
     * @param  array  $credentials
     * @param  bool   $remember
     * @throws
     * @return bool
     */
    public function attempt(array $credentials = [], $remember = false, string $paramUsername='email', string $paramPassword='password')
    {
        try {
            $returnValue = false;
            $user = null;

            //convert to collection
            $request = collect($credentials);

            //Build the payload
            $payloadCognito = $this->buildCognitoPayload($request, $paramUsername, $paramPassword);

            //Fire event for authenticating
            $this->fireAttemptEvent($request->toArray(), $remember);

            //Check if the payload has valid AWS credentials
            $responseCognito = collect($this->hasValidAWSCredentials($payloadCognito));
            if ($responseCognito && (!empty($this->claim))) {
                //Process the claim
                if ($user = $this->processAWSClaim()) {
                    //Login user into the session
                    $this->login($user, $remember);

                    //Fire successful attempt
                    $this->fireLoginEvent($user, true);

                    $returnValue = true;
                } //End if
            } elseif ($responseCognito && $this->challengeName) {
                //Handle the challenge
                $returnValue = $this->handleAWSChallenge();
            } else {
                throw new HttpException(400, 'ERROR_AWS_COGNITO');
            } //End if
        } catch (CognitoIdentityProviderException $e) {
            Log::error('CognitoSessionGuard:attempt:CognitoIdentityProviderException:'.$e->getAwsErrorCode());

            //Handle the exception
            $returnValue = $this->handleCognitoException($e);
        } catch (NoLocalUserException | AwsCognitoException | Exception $e) {
            $exceptionClass = basename(str_replace('\\', DIRECTORY_SEPARATOR, get_class($e)));
            $exceptionCode = $e->getCode();
            $exceptionMessage = $e->getMessage().':(code:'.$exceptionCode.', line:'.$e->getLine().')';
            if ($e instanceof CognitoIdentityProviderException) {
                $exceptionCode = $e->getAwsErrorCode();
                $exceptionMessage = $e->getAwsErrorMessage().':'.$exceptionCode;
            } //End if
            Log::error('CognitoSessionGuard:attempt:'.$exceptionClass.':'.$exceptionMessage);

            //Find SQL Exception
            if (strpos($e->getMessage(), 'SQLSTATE') !== false) {
                throw new DBConnectionException();
            } //End if

            //Fire failed attempt
            if (!$returnValue) {
                $this->fireFailedEvent($user, $request->toArray());
            } //End if

            throw $e;
        } //Try-catch ends
        
        return $returnValue;
    } //Function ends


    /**
     * Process the AWS Claim and Authenticate the user with the local database
     *
     * @return Authenticatable
     */
    private function processAWSClaim(): Authenticatable {
        $credentials = collect([
            config('cognito.user_subject_uuid') => $this->claim->getSub()
        ]);

        //Check if the user exists
        $this->lastAttempted = $user = $this->hasValidLocalCredentials($credentials);
        if (!empty($user) && ($user instanceof Authenticatable)) {

            //Save the user data into the claim
            $this->claim->setUser($user);

            //Get Session and store details
            $session = $this->getSession();
            $session->invalidate();
            $session->put('claim', json_decode(json_encode($this->claim), true));

            //Fire successful attempt
            $this->fireValidatedEvent($user);
            $this->fireAuthenticatedEvent($user);

            return $user;
        } else {
            throw new NoLocalUserException();
        } //End if
    } //Function ends


    /**
     * Handle the AWS Challenge
     *
     * @return mixed
     */
    private function handleAWSChallenge() {
        $returnValue = null;

        switch ($this->challengeName) {
            case 'SOFTWARE_TOKEN_MFA':
            case 'SMS_MFA':
                //Get Session and store details
                $session = $this->getSession();
                $session->invalidate();
                $session->put($this->challengeData['session_token'], json_decode(json_encode($this->challengeData), true));

                $returnValue = redirect(route(config('cognito.force_mfa_code_route_name'), [
                    'session_token' => $this->challengeData['session_token'],
                    'status' => $this->challengeData['status'],
                ]))
                    ->with('success', true)
                    ->with('force', true)
                    ->with('messaage', $this->challengeName);
                break;

            case AwsCognitoClient::NEW_PASSWORD_CHALLENGE:
            case AwsCognitoClient::RESET_REQUIRED_PASSWORD:
                $this->login($user, $remember);

                if (config('cognito.force_password_change_web', false)) {
                    $returnValue =  redirect(route(config('cognito.force_redirect_route_name')))
                        ->with('success', true)
                        ->with('force', true)
                        ->with('messaage', $this->challengeName);
                } //End if
                break;
            
            default:
                if (in_array($this->challengeName, config('cognito.forced_challenge_names'))) {
                    $this->challengeName = $result['ChallengeName'];
                } //End if
                break;
        } //End switch

        return $returnValue;
    } //Funtion ends


    /**
     * Handle the AWS Cognito Exception
     *
     * @param CognitoIdentityProviderException $e
     * @return mixed
     */
    private function handleCognitoException(CognitoIdentityProviderException $e) {
        if ($e instanceof CognitoIdentityProviderException) {
            //Set proper route
            if (!empty($e->getAwsErrorCode())) {
                switch ($e->getAwsErrorCode()) {
                    case 'PasswordResetRequiredException':
                        return redirect(route('cognito.form.reset.password.code'))
                            ->with('success', false)
                            ->with('force', true)
                            ->with('messaage', $e->getAwsErrorMessage())
                            ->with('aws_error_code', $e->getAwsErrorCode())
                            ->with('aws_error_message', $e->getAwsErrorMessage());
                        break;
                    
                    default:
                        throw $e;
                        break;
                } //End switch
            } //End if

            return $e->getAwsErrorCode();
        } else {
            return $e->getAwsErrorCode();
        } //End if
    } //Function ends


    /**
     * Logout the user, thus invalidating the session.
     *
     * @param  bool  $forceForever
     *
     * @return void
     */
    public function logout(bool $forceForever = false)
    {
        $this->invalidate($forceForever);
        $this->user = null;
    } //Function ends


    /**
     * Invalidate the token.
     *
     * @param  bool  $forceForever
     *
     * @return \Ellaisys\Cognito\AwsCognito
     */
    public function invalidate($forceForever = false)
    {
        //Return Value
        $returnValue = null;

        try {
            //Get authentication token from session
            $session = $this->getSession();

            //Get the claim from session
            $claim = $session->has('claim')?$session->get('claim'):null;
            if (empty($claim)) { $session->invalidate(); throw new HttpException(400, 'EXCEPTION_INVALID_CLAIM'); }

            $accessToken = (!empty($claim))?$claim['token']:null;
            if (empty($accessToken)) { throw new HttpException(400, 'EXCEPTION_INVALID_TOKEN'); }

            //Check if the token is empty
            if (!empty($accessToken)) {
                //Revoke the token from AWS Cognito
                if ($this->client->signOut($accessToken)) {

                    //Global logout and invalidate the Refresh Token
                    if ($forceForever) {
                        //Get claim data
                        $dataClaim = (!empty($claim))?$claim['data']:null;
                        if ($dataClaim) {
                            //Retrive the Refresh Token from the claim
                            $refreshToken = $dataClaim['RefreshToken'];

                            //Invalidate the Refresh Token
                            $this->client->revokeToken($refreshToken);
                        } //End if
                    } //End if

                    //Remove the token from application storage
                    $returnValue = $session->invalidate();
                } else {
                    //Remove the token from application storage
                    $returnValue = $session->invalidate();
                } //End if
            } else {
                //Remove the token from application storage
                $returnValue = $session->invalidate();
            } //End if
        } catch (Exception $e) {
            if ($forceForever) { return $session->invalidate(); }
            
            throw $e;
        } //try-catch ends

        return $returnValue;
    } //Function ends


    /**
     * Attempt MFA based Authentication
     */
    public function attemptMFA(array $challenge=[], bool $remember=false) {
        $returnValue = false;
        try {
            //Login with MFA Challenge
            $responseCognito = $this->attemptBaseMFA($challenge, $remember);
            if ($responseCognito && (!empty($this->claim))) {
                //Process the claim
                if ($user = $this->processAWSClaim()) {
                    //Login user into the session
                    $this->login($user, $remember);

                    //Fire successful attempt
                    $this->fireLoginEvent($user, true);

                    $returnValue = true;
                } //End if
            } elseif ($responseCognito && $this->challengeName) {
                //Handle the challenge
                $returnValue = $this->handleAWSChallenge();
            } else {
                throw new HttpException(400, 'ERROR_AWS_COGNITO');
            } //End if
        } catch(Exception $e) {
            throw $e;
        } //Try-catch ends

        return $returnValue;
    } //Function ends

} //Class ends<|MERGE_RESOLUTION|>--- conflicted
+++ resolved
@@ -123,63 +123,6 @@
 
 
     /**
-<<<<<<< HEAD
-     * @param mixed $user
-     * @param array $credentials
-     * @return bool
-     * @throws InvalidUserModelException
-     */
-    protected function hasValidCredentials($user, $credentials)
-    {
-        $result = $this->client->authenticate($credentials['email'], $credentials['password']);
-
-        if (!empty($result) && $result instanceof AwsResult) {
-            //Set value into class param
-            $this->awsResult = $result;
-
-            //Check in case of any challenge
-            if (isset($result['ChallengeName'])) {
-
-                //Set challenge into class param
-                $this->challengeName = $result['ChallengeName'];
-                switch ($result['ChallengeName']) {
-                    case 'SOFTWARE_TOKEN_MFA':
-                        $this->challengeData = [
-                            'status' => $result['ChallengeName'],
-                            'session_token' => $result['Session'],
-                            'username' => $credentials[$this->keyUsername],
-                            'user' => serialize($user)
-                        ];
-                        break;
-
-                    case 'SMS_MFA':
-                        $this->challengeData = [
-                            'status' => $result['ChallengeName'],
-                            'session_token' => $result['Session'],
-                            'challenge_params' => $result['ChallengeParameters'],
-                            'username' => $credentials[$this->keyUsername],
-                            'user' => serialize($user)
-                        ];
-                        break;
-
-                    default:
-                        if (in_array($result['ChallengeName'], config('cognito.forced_challenge_names'))) {
-                            $this->challengeName = $result['ChallengeName'];
-                        } //End if
-                        break;
-                } //End switch
-            } //End if
-
-            return ($user instanceof Authenticatable)?true:false;
-        } //End if
-
-        return false;
-    } //Function ends
-
-
-    /**
-=======
->>>>>>> d365ac4d
      * Attempt to authenticate an existing user using the credentials
      * using Cognito
      *
